--- conflicted
+++ resolved
@@ -107,12 +107,6 @@
             Volume: The loaded volume.
         """
         nii = self.nib.load(filename)
-<<<<<<< HEAD
-        nii_np = np.asanyarray(nii.dataobj)
-        if nii_np.dtype == np.uint16:
-            nii_np = nii_np.astype(np.int16)
-        features = torch.from_numpy(nii_np)
-=======
         array = np.asanyarray(nii.dataobj)
 
         # not supported by torch
@@ -120,7 +114,6 @@
             array = array.astype(np.int32)
 
         features = torch.from_numpy(array)
->>>>>>> 19b98091
         if features.ndim == 4:
             features = features.moveaxis(-1, 0)
 
